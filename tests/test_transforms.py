--- conflicted
+++ resolved
@@ -180,8 +180,6 @@
             assert wo.tls_t
     assert len(web_obs) == 33
 
-
-<<<<<<< HEAD
 def test_stunreachability_obs(netinfodb, measurements):
     msmt = load_measurement(
         msmt_path=measurements["20221224235924.922622_BR_stunreachability_905c61a34356a9b2"]
@@ -196,27 +194,17 @@
     assert web_obs[0].dns_answer == "206.53.159.130"
 
 
-def test_urlgetter_obs(netinfodb, measurements):
-    msmt = load_measurement(
-        msmt_path=measurements["20211224011542.635260_IR_urlgetter_38d73cdfee442409"]
-    )
-    assert isinstance(msmt, UrlGetter)
-=======
+
 def test_signal_obs(netinfodb, measurements):
     msmt = load_measurement(
         msmt_path=measurements["20221016235944.266268_GB_signal_1265ff650ee17b44"]
     )
     assert isinstance(msmt, Signal)
->>>>>>> aa43cd03
-    web_obs: List[WebObservation] = measurement_to_observations(
-        msmt=msmt, netinfodb=netinfodb
-    )[0]
-    for wo in web_obs:
-        if wo.dns_engine:
-<<<<<<< HEAD
-=======
-            print(wo.dns_engine)
->>>>>>> aa43cd03
+    web_obs: List[WebObservation] = measurement_to_observations(
+        msmt=msmt, netinfodb=netinfodb
+    )[0]
+    for wo in web_obs:
+        if wo.dns_engine:
             assert wo.dns_t
         if wo.tcp_success is not None:
             assert wo.tcp_t
@@ -224,23 +212,25 @@
             assert wo.http_t
         if wo.tls_cipher_suite:
             assert wo.tls_t
-<<<<<<< HEAD
     assert len(web_obs) == 6
 
+def test_urlgetter_obs(netinfodb, measurements):
+    msmt = load_measurement(
+        msmt_path=measurements["20211224011542.635260_IR_urlgetter_38d73cdfee442409"]
+    )
+    assert isinstance(msmt, UrlGetter)
+
     msmt = load_measurement(
         msmt_path=measurements["20221224180301.892770_VE_urlgetter_0a02e27d0c651b8f"]
     )
     assert isinstance(msmt, UrlGetter)
-=======
     assert len(web_obs) == 19
 
-
 def test_whatsapp_obs(netinfodb, measurements):
     msmt = load_measurement(
         msmt_path=measurements["20211018232506.972850_IN_whatsapp_44970a56806dbfb3"]
     )
     assert isinstance(msmt, Whatsapp)
->>>>>>> aa43cd03
     web_obs: List[WebObservation] = measurement_to_observations(
         msmt=msmt, netinfodb=netinfodb
     )[0]
@@ -253,9 +243,7 @@
             assert wo.http_t
         if wo.tls_cipher_suite:
             assert wo.tls_t
-<<<<<<< HEAD
     assert len(web_obs) == 2
-
 
 def test_browserweb_obs(netinfodb, measurements):
     msmt = load_measurement(
@@ -268,7 +256,6 @@
     assert len(web_obs) == 1
     assert isinstance(web_obs[0], WebObservation)
     assert web_obs[0].http_failure == "error"
-=======
     assert len(web_obs) == 137
 
 
@@ -304,5 +291,4 @@
             assert wo.tcp_t
         hostname_set.add(wo.hostname)
     assert hostname_set == spec_hostname_set
-    assert len(web_obs) == 14
->>>>>>> aa43cd03
+    assert len(web_obs) == 14